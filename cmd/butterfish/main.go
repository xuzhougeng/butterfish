package main

import (
	"context"
	"fmt"
	"io/ioutil"
	"log"
	"os"
	"path/filepath"
	"strings"
	"time"

	"github.com/alecthomas/kong"
	"github.com/joho/godotenv"
	"github.com/mitchellh/go-homedir"

	bf "github.com/bakks/butterfish/butterfish"
	"github.com/bakks/butterfish/util"
)

var ( // these are filled in at build time
	BuildVersion   string
	BuildArch      string
	BuildCommit    string
	BuildOs        string
	BuildTimestamp string
)

const description = `Do useful things with LLMs from the command line, with a bent towards software engineering.

Butterfish is a command line tool for working with LLMs. It has two modes: CLI command mode, used to prompt LLMs, summarize files, and manage embeddings, and Shell mode: Wraps your local shell to provide easy prompting and autocomplete.

Butterfish stores an OpenAI auth token at ~/.config/butterfish/butterfish.env and the prompt wrappers it uses at ~/.config/butterfish/prompts.yaml.

To print the full prompts and responses from the OpenAI API, use the --verbose flag. Support can be found at https://github.com/bakks/butterfish.

If you don't have OpenAI free credits then you'll need a subscription and you'll need to pay for OpenAI API use. If you're using Shell Mode, autosuggest will probably be the most expensive part. You can reduce spend here by disabling shell autosuggest (-A) or increasing  the autosuggest timeout (e.g. -t 2000). See "butterfish shell --help".
`
const license = "MIT License - Copyright (c) 2023 Peter Bakkum"
const defaultEnvPath = "~/.config/butterfish/butterfish.env"
const defaultPromptPath = "~/.config/butterfish/prompts.yaml"

// Kong configuration for shell arguments (shell meaning when butterfish is
// invoked, rather than when we're inside a butterfish console).
// Kong will parse os.Args based on this struct.
type CliConfig struct {
	Verbose bool `short:"v" default:"false" help:"Verbose mode, prints full LLM prompts."`

	Shell struct {
		Bin                      string `short:"b" help:"Shell to use (e.g. /bin/zsh), defaults to $SHELL."`
		PromptModel              string `short:"m" default:"gpt-3.5-turbo" help:"Model for when the user manually enters a prompt."`
		PromptHistoryWindow      int    `short:"w" default:"3000" help:"Number of bytes of history to include when prompting."`
		AutosuggestDisabled      bool   `short:"A" default:"false" help:"Disable autosuggest."`
		AutosuggestModel         string `short:"a" default:"text-davinci-003" help:"Model for autosuggest"`
		AutosuggestTimeout       int    `short:"t" default:"500" help:"Delay after typing before autosuggest (lower values trigger more calls and are more expensive)."`
		AutosuggestHistoryWindow int    `short:"W" default:"3000" help:"Number of bytes of history to include when autosuggesting."`
<<<<<<< HEAD
		Plugin                   bool   `short:"p" default:"false" help:"Enable plugin mode, which enables ChatGPT to execute commands itself while responding to prompts."`
	} `cmd:"" help:"Start the Butterfish shell wrapper. Wrap your existing shell, giving you access to LLM prompting by starting your command with a capital letter. Autosuggest shell commands. LLM calls include prior shell context."`
=======
		CommandPrompt            string `short:"p" default:"🐠 " help:"Command prompt replacement, set to '' for no replacement"`
	} `cmd:"" help:"Start the Butterfish shell wrapper. This wraps your existing shell, giving you access to LLM prompting by starting your command with a capital letter. LLM calls include prior shell context. This is great for keeping a chat-like terminal open, sending written prompts, debugging commands, and iterating on past actions.

Use:
  - Type a normal command, like 'ls -l' and press enter to execute it
  - Start a command with a capital letter to send it to GPT, like 'How do I find local .py files?'
  - Autosuggest will print command completions, press tab to fill them in
  - Type 'Status' to show the current Butterfish configuration
  - GPT will be able to see your shell history, so you can ask contextual questions like 'why didn't my last command work?'

  Here are special Butterfish commands:
  - Status : Show the current Butterfish configuration
  - Help :   Give hints about usage

If you don't have OpenAI free credits then you'll need a subscription and you'll need to pay for OpenAI API use. If you're using Shell Mode, autosuggest will probably be the most expensive part. You can reduce spend here by disabling shell autosuggest (-A) or increasing  the autosuggest timeout (e.g. -t 2000)."`
>>>>>>> 721e90ed

	Plugin struct {
		NoPrompt bool   `short:"f" default:"false" help:"Execute remote commands without manual confirmation."`
		Hostname string `short:"H" default:"grpc.butterfi.sh" help:"Hostname of the Butterfish plugin server."`
		Port     int    `short:"p" default:"443" help:"Port of the Butterfish plugin server."`
	} `cmd:"" help:"Run a ChatGPT Plugin client that allows remote command execution on the local machine."`

	// We include the cliConsole options here so that we can parse them and hand them
	// to the console executor, even though we're in the shell context here
	bf.CliCommandConfig
}

// Open a log file named butterfish.log in a temporary directory
func initLogging(ctx context.Context) string {
	// Check if the /var/log dir exists
	logDir := "/var/tmp"
	_, err := os.Stat(logDir)
	if err != nil {
		// Create a temporary directory to hold the log file
		logDir, err = ioutil.TempDir("", "butterfish")
		if err != nil {
			panic(err)
		}
	}

	// Create a log file in the temporary directory
	filename := filepath.Join(logDir, "butterfish.log")
	logFile, err := os.OpenFile(filename,
		os.O_RDWR|os.O_CREATE|os.O_APPEND, 0600)
	if err != nil {
		panic(err)
	}

	// Set the log output to the log file
	log.SetOutput(logFile)

	// Best effort to close the log file when the program exits
	go func() {
		<-ctx.Done()
		if logFile != nil {
			logFile.Close()
		}
	}()

	return filename
}

func getOpenAIToken() string {
	path, err := homedir.Expand(defaultEnvPath)
	if err != nil {
		log.Fatal(err)
	}

	// We attempt to get a token from env vars plus an env file
	godotenv.Load(path)
	token := os.Getenv("OPENAI_TOKEN")

	if token != "" {
		return token
	}

	// If we don't have a token, we'll prompt the user to create one
	fmt.Printf("Butterfish requires an OpenAI API key, please visit https://beta.openai.com/account/api-keys to create one and paste it below (it should start with sk-):\n")

	// read in the token and validate
	fmt.Scanln(&token)
	token = strings.TrimSpace(token)
	if token == "" {
		log.Fatal("No token provided, exiting")
	}
	if !strings.HasPrefix(token, "sk-") {
		log.Fatal("Invalid token provided, exiting")
	}

	// attempt to write a .env file
	fmt.Printf("\nSaving token to %s\n", path)
	err = os.MkdirAll(filepath.Dir(path), 0755)
	if err != nil {
		fmt.Printf("Error creating directory: %s\n", err.Error())
		return token
	}

	envFile, err := os.OpenFile(path, os.O_CREATE|os.O_WRONLY, 0600)
	if err != nil {
		fmt.Printf("Error creating file: %s\n", err.Error())
		return token
	}
	defer envFile.Close()

	content := fmt.Sprintf("OPENAI_TOKEN=%s\n", token)
	_, err = envFile.WriteString(content)
	if err != nil {
		fmt.Printf("Error writing file: %s\n", err.Error())
	}

	fmt.Printf("Token saved, you can edit it at any time at %s\n\n", path)

	return token
}

func makeButterfishConfig(options *CliConfig) *bf.ButterfishConfig {
	config := bf.MakeButterfishConfig()
	config.Verbose = options.Verbose
	config.OpenAIToken = getOpenAIToken()
	config.PromptLibraryPath = defaultPromptPath

	return config
}

func getBuildInfo() string {
	return fmt.Sprintf("%s %s %s\n(commit %s) (built %s)\n%s\n", BuildVersion, BuildOs, BuildArch, BuildCommit, BuildTimestamp, license)
}

func main() {
	desc := fmt.Sprintf("%s\n%s", description, getBuildInfo())
	cli := &CliConfig{}

	cliParser, err := kong.New(cli,
		kong.Name("butterfish"),
		kong.Description(desc),
		kong.UsageOnError())
	if err != nil {
		panic(err)
	}

	parsedCmd, err := cliParser.Parse(os.Args[1:])
	cliParser.FatalIfErrorf(err)

	config := makeButterfishConfig(cli)
	config.BuildInfo = fmt.Sprintf("%s %s %s %s %s", BuildVersion, BuildOs, BuildArch, BuildCommit, BuildTimestamp)
	ctx := context.Background()

	errorWriter := util.NewStyledWriter(os.Stderr, config.Styles.Error)

	switch parsedCmd.Command() {
	case "shell":
		logfileName := initLogging(ctx)
		fmt.Printf("Logging to %s\n", logfileName)

		alreadyRunning := os.Getenv("BUTTERFISH_SHELL")
		if alreadyRunning != "" {
			fmt.Fprintf(errorWriter, "Butterfish shell is already running, cannot wrap shell again (detected with BUTTERFISH_SHELL env var).\n")
			os.Exit(8)
		}

		shell := os.Getenv("SHELL")
		if cli.Shell.Bin != "" {
			shell = cli.Shell.Bin
		}
		if shell == "" {
			fmt.Fprintf(errorWriter, "No shell found, please specify one with -b or $SHELL\n")
			os.Exit(7)
		}

		config.ShellPromptModel = cli.Shell.PromptModel
		config.ShellPromptHistoryWindow = cli.Shell.PromptHistoryWindow
		config.ShellAutosuggestEnabled = !cli.Shell.AutosuggestDisabled
		config.ShellAutosuggestModel = cli.Shell.AutosuggestModel
		config.ShellAutosuggestTimeout = time.Duration(cli.Shell.AutosuggestTimeout) * time.Millisecond
		config.ShellAutosuggestHistoryWindow = cli.Shell.AutosuggestHistoryWindow
		config.ShellMode = true
<<<<<<< HEAD
		config.ShellPluginMode = cli.Shell.Plugin
=======
		config.ShellCommandPrompt = cli.Shell.CommandPrompt
>>>>>>> 721e90ed

		bf.RunShell(ctx, config, shell)

	case "plugin":
		logfileName := initLogging(ctx)
		fmt.Printf("Logging to %s\n", logfileName)

		butterfishCtx, err := bf.NewButterfish(ctx, config)
		if err != nil {
			fmt.Fprintf(errorWriter, err.Error())
			os.Exit(5)
		}
		//butterfishCtx.Config.Styles.PrintTestColors()

		hostname := cli.Plugin.Hostname
		port := cli.Plugin.Port

		client, err := butterfishCtx.StartPluginClient(hostname, port)
		if err != nil {
			fmt.Fprintf(errorWriter, err.Error())
			os.Exit(6)
		}

		go func() {
			err := client.Mux(ctx)
			if err != nil {
				fmt.Fprintf(errorWriter, err.Error())
				os.Exit(10)
			}
		}()
		butterfishCtx.PluginFrontend(client)

	default:
		butterfishCtx, err := bf.NewButterfish(ctx, config)
		if err != nil {
			fmt.Fprintf(errorWriter, err.Error())
			os.Exit(3)
		}
		//butterfishCtx.Config.Styles.PrintTestColors()

		err = butterfishCtx.ExecCommand(parsedCmd, &cli.CliCommandConfig)

		if err != nil {
			butterfishCtx.StylePrintf(config.Styles.Error, "Error: %s\n", err.Error())
			os.Exit(4)
		}
	}
}<|MERGE_RESOLUTION|>--- conflicted
+++ resolved
@@ -54,11 +54,8 @@
 		AutosuggestModel         string `short:"a" default:"text-davinci-003" help:"Model for autosuggest"`
 		AutosuggestTimeout       int    `short:"t" default:"500" help:"Delay after typing before autosuggest (lower values trigger more calls and are more expensive)."`
 		AutosuggestHistoryWindow int    `short:"W" default:"3000" help:"Number of bytes of history to include when autosuggesting."`
-<<<<<<< HEAD
-		Plugin                   bool   `short:"p" default:"false" help:"Enable plugin mode, which enables ChatGPT to execute commands itself while responding to prompts."`
-	} `cmd:"" help:"Start the Butterfish shell wrapper. Wrap your existing shell, giving you access to LLM prompting by starting your command with a capital letter. Autosuggest shell commands. LLM calls include prior shell context."`
-=======
-		CommandPrompt            string `short:"p" default:"🐠 " help:"Command prompt replacement, set to '' for no replacement"`
+		//Plugin                   bool   `short:"p" default:"false" help:"Enable plugin mode, which enables ChatGPT to execute commands itself while responding to prompts."`
+		CommandPrompt string `short:"p" default:"🐠 " help:"Command prompt replacement, set to '' for no replacement"`
 	} `cmd:"" help:"Start the Butterfish shell wrapper. This wraps your existing shell, giving you access to LLM prompting by starting your command with a capital letter. LLM calls include prior shell context. This is great for keeping a chat-like terminal open, sending written prompts, debugging commands, and iterating on past actions.
 
 Use:
@@ -73,7 +70,6 @@
   - Help :   Give hints about usage
 
 If you don't have OpenAI free credits then you'll need a subscription and you'll need to pay for OpenAI API use. If you're using Shell Mode, autosuggest will probably be the most expensive part. You can reduce spend here by disabling shell autosuggest (-A) or increasing  the autosuggest timeout (e.g. -t 2000)."`
->>>>>>> 721e90ed
 
 	Plugin struct {
 		NoPrompt bool   `short:"f" default:"false" help:"Execute remote commands without manual confirmation."`
@@ -235,11 +231,8 @@
 		config.ShellAutosuggestTimeout = time.Duration(cli.Shell.AutosuggestTimeout) * time.Millisecond
 		config.ShellAutosuggestHistoryWindow = cli.Shell.AutosuggestHistoryWindow
 		config.ShellMode = true
-<<<<<<< HEAD
-		config.ShellPluginMode = cli.Shell.Plugin
-=======
+		//config.ShellPluginMode = cli.Shell.Plugin
 		config.ShellCommandPrompt = cli.Shell.CommandPrompt
->>>>>>> 721e90ed
 
 		bf.RunShell(ctx, config, shell)
 
